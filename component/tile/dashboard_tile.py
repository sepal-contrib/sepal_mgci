--- conflicted
+++ resolved
@@ -1,7 +1,3 @@
-<<<<<<< HEAD
-import ipyvuetify as v
-=======
->>>>>>> 09e9b78e
 import pandas as pd
 import sepal_ui.scripts.utils as su
 import sepal_ui.sepalwidgets as sw
